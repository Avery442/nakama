--- conflicted
+++ resolved
@@ -1,5 +1,4 @@
 services:
-<<<<<<< HEAD
   nakama:
     image: echotools/nakama:latest
     restart: unless-stopped
@@ -7,35 +6,79 @@
       - ./nakama:/data
       - ./nakama.yml:/data/nakama.yml
       - ./logs:/logs
-=======
-  cockroachdb:
-    image: cockroachdb/cockroach:latest-v24.1
-    command: start-single-node --insecure --store=attrs=ssd,path=/var/lib/cockroach/
-    restart: "no"
-    volumes:
-      - data:/var/lib/cockroach
-    expose:
-      - "8080"
-      - "26257"
-    ports:
-      - "26257:26257"
-      - "8080:8080"
-    healthcheck:
-      test: ["CMD", "curl", "-f", "http://localhost:8080/health?ready=1"]
-      interval: 3s
-      timeout: 3s
-      retries: 5
-  nakama:
-    image: registry.heroiclabs.com/heroiclabs/nakama:3.26.0
->>>>>>> 851adf57
-    entrypoint:
-      - "/bin/sh"
-      - "-ecx"
-      - >
+    entrypoint:
+      - "/bin/sh"
+      - "-ecx"
+      - >
+        DBURI="postgresql://nakama:sodVenLef7@postgres:5432/nakama?sslmode=disable"
+          /nakama/nakama migrate up --database.address $DBURI &&
+          exec /nakama/nakama --name nakama2_us-east --database.address $DBURI --config=/data/nakama.yml
         DBURI="postgresql://nakama:sodVenLef7@postgres:5432/nakama?sslmode=disable"
           /nakama/nakama migrate up --database.address $DBURI &&
           exec /nakama/nakama --name nakama2_us-east --database.address $DBURI --config=/data/nakama.yml
     depends_on:
+      - postgres
+    networks:
+      - backend
+    ports:
+      - "127.0.0.1:6060:6060"
+  echotaxi:
+    image: echotools/echotaxi:latest
+    restart: unless-stopped
+    volumes:
+      - ./echotaxi.yml:/echotaxi.yml
+      - ./logs/echotaxi.log:/echotaxi.log
+    entrypoint:
+      - "/bin/sh"
+      - "-ecx"
+      - >
+        exec /echotaxi/echotaxi -config /echotaxi.yml -logger.level debug
+    networks:
+      - backend
+  echommbot:
+    image: echotools/echommbot:latest
+    restart: never
+    volumes:
+      - ./echommbot.yml:/echommbot.yml
+      - ./logs/echommbot.log:/echommbot.log
+    entrypoint:
+      - "/bin/sh"
+      - "-ecx"
+      - >
+        exec /echommbot/echommbot -config /echommbot.yml -logger.level info
+  postgres:
+    image: postgres:latest
+    restart: unless-stopped
+    container_name: postgres
+    environment:
+      POSTGRES_USER: nakama
+      POSTGRES_PASSWORD: sodVenLef7
+      POSTGRES_DB: nakama
+    networks:
+      - backend
+    ports:
+      - "127.0.0.1:5432:5432"
+    volumes:
+      - postgres_data:/var/lib/postgresql/data
+      - ./_local:/_local
+  prometheus:
+    image: prom/prometheus:latest
+    restart: unless-stopped
+    volumes:
+      - prometheus_data:/prometheus
+      - ./prometheus.yml:/prometheus/prometheus.yml
+    command: --config.file=/prometheus/prometheus.yml --storage.tsdb.retention.time=5y
+    networks:
+      - backend
+    ports:
+      - "127.0.0.1:9090:9090"
+  node_exporter:
+    restart: unless-stopped
+    image: quay.io/prometheus/node-exporter:latest
+    container_name: node_exporter
+    command:
+      - '--path.rootfs=/host'
+    pid: host
       - postgres
     networks:
       - backend
