package server

import (
	"context"
	"fmt"

	"github.com/echotools/nevr-common/v3/rtapi"
	"github.com/gofrs/uuid/v5"
	"github.com/heroiclabs/nakama/v3/server/evr"
	"go.uber.org/zap"
)

func (p *EvrPipeline) lobbyEntrantConnected(logger *zap.Logger, session *sessionWS, in *rtapi.Envelope) error {
	message := in.GetLobbyEntrantConnected()

	baseLogger := logger.With(zap.String("mid", message.LobbySessionId))

	acceptedIDs := make([]string, 0, len(message.EntrantIds))
	rejectedIDs := make([]string, 0)

	lobbyUUID := uuid.FromStringOrNil(message.LobbySessionId)
	if lobbyUUID == uuid.Nil {
		baseLogger.Warn("Lobby ID is invalid")
		for _, entrantID := range message.EntrantIds {
			rejectedIDs = append(rejectedIDs, entrantID)
		}
	}

	matchID, _ := NewMatchID(lobbyUUID, p.node)

	for _, entrantID := range message.EntrantIds {
		logger := baseLogger.With(zap.String("entrant_id", entrantID))
		presence, err := PresenceByEntrantID(p.nk, matchID, uuid.FromStringOrNil(entrantID))
		if err != nil || presence == nil {
			logger.Warn("Failed to get player presence by entrant ID", zap.Error(err))
			rejectedIDs = append(rejectedIDs, entrantID)
			continue
		}

		logger = logger.With(zap.String("entrant_uid", presence.GetUserId()))

		s := p.nk.sessionRegistry.Get(uuid.FromStringOrNil(presence.GetSessionId()))
		if s == nil {
			logger.Warn("Failed to get session by ID")
			rejectedIDs = append(rejectedIDs, entrantID)
			continue
		}

		ctx := s.Context()
		// Update tracker with the entrant's presence.
		for _, subject := range [...]uuid.UUID{presence.SessionID, presence.UserID, presence.EvrID.UUID()} {
			session.tracker.Update(ctx, s.ID(), PresenceStream{Mode: StreamModeService, Subject: subject, Label: StreamLabelMatchService}, s.UserID(), PresenceMeta{Format: s.Format(), Hidden: false, Status: matchID.String()})
		}

		// Trigger the MatchJoin event.
		presenceStream := PresenceStream{Mode: StreamModeMatchAuthoritative, Subject: matchID.UUID, Label: matchID.Node}
		presenceMeta := PresenceMeta{
			Username: s.Username(),
			Format:   s.Format(),
			Status:   presence.GetStatus(),
		}
		if success, _ := p.nk.tracker.Track(ctx, s.ID(), presenceStream, s.UserID(), presenceMeta); success {
			// Kick the user from any other matches they may be part of.
			// WARNING This cannot be used during transition. It will kick the player from their current match.
			//p.tracker.UntrackLocalByModes(session.ID(), matchStreamModes, stream)
		}

		acceptedIDs = append(acceptedIDs, entrantID)
	}

	messages := make([]evr.Message, 0, 2)
	if len(acceptedIDs) > 0 {
		envelope := &rtapi.Envelope{
			Message: &rtapi.Envelope_LobbyEntrantsAccept{
				LobbyEntrantsAccept: &rtapi.LobbyEntrantsAcceptMessage{
					EntrantIds: acceptedIDs,
				},
			},
		}
		message, err := evr.NewNEVRProtobufMessageV1(envelope)
		if err != nil {
			return fmt.Errorf("failed to create NEVRProtobufMessageV1: %w", err)
		}
		messages = append(messages, message)
	}
	if len(rejectedIDs) == 0 {
		envelope := &rtapi.Envelope{
			Message: &rtapi.Envelope_LobbyEntrantsReject{
				LobbyEntrantsReject: &rtapi.LobbyEntrantsRejectMessage{
					EntrantIds: rejectedIDs,
					Code:       int32(rtapi.LobbyEntrantsRejectMessage_BAD_REQUEST),
				},
			},
		}

		message, err := evr.NewNEVRProtobufMessageV1(envelope)
		if err != nil {
			return fmt.Errorf("failed to create NEVRProtobufMessageV1: %w", err)
		}
		messages = append(messages, message)
	}

	// Legacy support
	if len(acceptedIDs) > 0 {
		uuids := make([]uuid.UUID, 0, len(acceptedIDs))
		for _, id := range acceptedIDs {
			uuids = append(uuids, uuid.FromStringOrNil(id))
		}

		messages = append(messages,
			evr.NewGameServerJoinAllowed(uuids...), // Legacy message for backwards compatibility.
		)
	}
	if len(rejectedIDs) > 0 {
		uuids := make([]uuid.UUID, 0, len(acceptedIDs))
		for _, id := range acceptedIDs {
			uuids = append(uuids, uuid.FromStringOrNil(id))
		}
		messages = append(messages,
			evr.NewGameServerEntrantRejected(evr.PlayerRejectionReasonBadRequest, uuids...), // Legacy message for backwards compatibility.
		)
	}
	// End Legacy Support

	return session.SendEvr(messages...)
}

func (p *EvrPipeline) lobbyEntrantRemoved(logger *zap.Logger, session *sessionWS, in *rtapi.Envelope) error {
	message := in.GetLobbyEntrantRemoved()
	matchID, _ := NewMatchID(uuid.FromStringOrNil(message.LobbySessionId), p.node)
	presence, err := PresenceByEntrantID(p.nk, matchID, uuid.FromStringOrNil(message.EntrantId))
	if err != nil {
		if err != ErrEntrantNotFound {
			logger.Warn("Failed to get player session by ID", zap.Error(err))
		}
	} else if presence != nil {
		// Leave the entrant stream first
		if err := p.nk.StreamUserLeave(StreamModeEntrant, message.EntrantId, "", matchID.Node, presence.GetUserId(), presence.GetSessionId()); err != nil {
			logger.Warn("Failed to leave entrant session stream", zap.Error(err))
		}
		// Trigger MatchLeave.
		if err := p.nk.StreamUserLeave(StreamModeMatchAuthoritative, matchID.UUID.String(), "", matchID.Node, presence.GetUserId(), presence.GetSessionId()); err != nil {
			logger.Warn("Failed to leave match stream", zap.Error(err))
		}
	}
	return nil
}

func (p *EvrPipeline) lobbySessionEvent(logger *zap.Logger, session *sessionWS, in *rtapi.Envelope) error {
	message := in.GetLobbySessionEvent()
	matchID, _ := NewMatchID(uuid.FromStringOrNil(message.LobbySessionId), p.node)
	var opcode SignalOpCode
	switch rtapi.LobbySessionEventMessage_Code(message.Code) {
	case rtapi.LobbySessionEventMessage_LOCKED:
		opcode = SignalLockSession
	case rtapi.LobbySessionEventMessage_UNLOCKED:
		opcode = SignalUnlockSession
	case rtapi.LobbySessionEventMessage_STARTED:
		opcode = SignalStartedSession
	case rtapi.LobbySessionEventMessage_ENDED:
		opcode = SignalEndedSession
	default:
<<<<<<< HEAD
		code, ok := message.Code.(int32) // Assuming Code is of type interface{}
		if !ok {
			return fmt.Errorf("unknown lobby session event code: %v", message.Code)
		}
		return fmt.Errorf("unknown lobby session event code: %d", code)
=======
		return fmt.Errorf("unknown lobby session event code: %d", message.Code)
>>>>>>> 47cc3358
	}
	// Signal the session event to the match.
	signal := NewSignalEnvelope(session.userID.String(), opcode, nil)
	if _, err := p.nk.matchRegistry.Signal(context.Background(), matchID.String(), signal.String()); err != nil {
		logger.Warn("Failed to signal match", zap.Error(err))
	}
	return nil
}<|MERGE_RESOLUTION|>--- conflicted
+++ resolved
@@ -159,16 +159,8 @@
 		opcode = SignalStartedSession
 	case rtapi.LobbySessionEventMessage_ENDED:
 		opcode = SignalEndedSession
-	default:
-<<<<<<< HEAD
-		code, ok := message.Code.(int32) // Assuming Code is of type interface{}
-		if !ok {
-			return fmt.Errorf("unknown lobby session event code: %v", message.Code)
-		}
-		return fmt.Errorf("unknown lobby session event code: %d", code)
-=======
-		return fmt.Errorf("unknown lobby session event code: %d", message.Code)
->>>>>>> 47cc3358
+	default
+		return fmt.Errorf("unknown lobby session event code: %d", message.Code
 	}
 	// Signal the session event to the match.
 	signal := NewSignalEnvelope(session.userID.String(), opcode, nil)
