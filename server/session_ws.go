// Copyright 2018 The Nakama Authors
//
// Licensed under the Apache License, Version 2.0 (the "License");
// you may not use this file except in compliance with the License.
// You may obtain a copy of the License at
//
// http://www.apache.org/licenses/LICENSE-2.0
//
// Unless required by applicable law or agreed to in writing, software
// distributed under the License is distributed on an "AS IS" BASIS,
// WITHOUT WARRANTIES OR CONDITIONS OF ANY KIND, either express or implied.
// See the License for the specific language governing permissions and
// limitations under the License.

package server

import (
	"context"
	"errors"
	"fmt"
	"net"
	"net/http"
	"regexp"
	"slices"
	"strconv"
	"sync"
	"time"

	"github.com/gofrs/uuid/v5"
	"github.com/gorilla/websocket"
	"github.com/heroiclabs/nakama-common/rtapi"
	"github.com/heroiclabs/nakama-common/runtime"
	"github.com/heroiclabs/nakama/v3/server/evr"
	"go.uber.org/atomic"
	"go.uber.org/zap"
	"google.golang.org/protobuf/encoding/protojson"
	"google.golang.org/protobuf/proto"
)

const (
	StreamModeService = 0x10 + iota
	StreamModeEntrant
	StreamModeGameServer
	StreamModeMatchmaking
	StreamModeGuildGroup
	StreamModeMatchmaker
)

const (
	StreamLabelMatchService      = "matchservice"
	StreamLabelLoginService      = "loginservice"
	StreamLabelGameServerService = "serverservice"
)

var (
	ErrSessionQueueFull = errors.New("session outgoing queue full")

	hmdOverridePattern = regexp.MustCompile(`^[-a-zA-Z0-9_]+$`)
	featurePattern     = regexp.MustCompile(`^[a-z0-9_]+$`)
	discordIDPattern   = regexp.MustCompile(`^[0-9]+$`)
	regionPattern      = regexp.MustCompile(`^[-A-Za-z0-9_]+$`)
	guildPattern       = regexp.MustCompile(`^[0-9]+$`)
	tagsPattern        = regexp.MustCompile(`^[-.A-Za-z0-9_:]+$`)
)

<<<<<<< HEAD
type (
	sessionWS struct {
		sync.Mutex
		logger     *zap.Logger
		config     Config
		id         uuid.UUID
		format     SessionFormat
		userID     uuid.UUID
		username   *atomic.String
		vars       map[string]string
		expiry     int64
		clientIP   string
		clientPort string
		lang       string

		ctx         context.Context
		ctxCancelFn context.CancelFunc

		protojsonMarshaler   *protojson.MarshalOptions
		protojsonUnmarshaler *protojson.UnmarshalOptions
		wsMessageType        int
		pingPeriodDuration   time.Duration
		pongWaitDuration     time.Duration
		writeWaitDuration    time.Duration

		sessionRegistry SessionRegistry
		statusRegistry  StatusRegistry
		matchmaker      Matchmaker
		tracker         Tracker
		metrics         Metrics
		pipeline        *Pipeline
		runtime         *Runtime

		stopped                bool
		conn                   *websocket.Conn
		receivedMessageCounter int
		pingTimer              *time.Timer
		pingTimerCAS           *atomic.Uint32
		outgoingCh             chan []byte
		closeMu                sync.Mutex

		storageIndex StorageIndex
		evrPipeline  *EvrPipeline
	}

	// Keys used for storing/retrieving user information in the context of a request after authentication.
	ctxSessionParametersKey struct{} // The Session Parameters
	ctxLoggedInAtKey        struct{} // The time the user logged in
)

func NewSessionWS(logger *zap.Logger, config Config, format SessionFormat, sessionID, userID uuid.UUID, username string, vars map[string]string, expiry int64, clientIP, clientPort, lang string, protojsonMarshaler *protojson.MarshalOptions, protojsonUnmarshaler *protojson.UnmarshalOptions, conn *websocket.Conn, sessionRegistry SessionRegistry, statusRegistry StatusRegistry, matchmaker Matchmaker, tracker Tracker, metrics Metrics, pipeline *Pipeline, evrPipeline *EvrPipeline, runtime *Runtime, request http.Request, storageIndex StorageIndex) Session {
	logger = logger.With(zap.String("sid", sessionID.String()))

	if !userID.IsNil() {
		logger = logger.With(zap.String("uid", userID.String()))
	}
	if username != "" {
		logger = logger.With(zap.String("username", username))
	}
=======
func NewSessionWS(logger *zap.Logger, config Config, format SessionFormat, sessionID, userID uuid.UUID, username, tokenId string, vars map[string]string, tokenExpiry, tokenIssuedAt int64, clientIP, clientPort, lang string, protojsonMarshaler *protojson.MarshalOptions, protojsonUnmarshaler *protojson.UnmarshalOptions, conn *websocket.Conn, sessionRegistry SessionRegistry, statusRegistry StatusRegistry, matchmaker Matchmaker, tracker Tracker, metrics Metrics, pipeline *Pipeline, runtime *Runtime) Session {
	sessionLogger := logger.With(zap.String("uid", userID.String()), zap.String("sid", sessionID.String()))
>>>>>>> 851adf57

	logger.Info("New WebSocket session connected", zap.String("request_uri", request.URL.Path), zap.String("query", request.URL.RawQuery), zap.Uint8("format", uint8(format)), zap.String("client_ip", clientIP), zap.String("client_port", clientPort))

	// Support Cloudflare
	if ip := request.Header.Get("CF-Connecting-IP"); ip != "" {
		clientIP = ip
	}

	ctx, ctxCancelFn := context.WithCancel(context.Background())
	ctx = populateCtx(ctx, userID, username, tokenId, vars, tokenExpiry, tokenIssuedAt)

	ctx = context.WithValue(ctx, ctxVarsKey{}, vars)     // apiServer compatibility
	ctx = context.WithValue(ctx, ctxExpiryKey{}, expiry) // apiServer compatibility

	ctx = context.WithValue(ctx, ctxLoggedInAtKey{}, time.Now().UTC())
	// Add the URL parameters to the context
	urlParams := make(map[string][]string, 0)
	for k, v := range request.URL.Query() {
		urlParams[k] = v
	}

	ign := parseUserQueryFunc(&request, "ign", 20, nil)

	if ign == "randomize" {
		ign = RandomDisplayName()
	}

	// Parse the geo precision value
	geoPrecision := 8
	if s := parseUserQueryFunc(&request, "geo_precision", 2, nil); s != "" {
		v, err := strconv.Atoi(s)
		if err != nil {
			logger.Warn("Failed to parse geo precision", zap.Error(err), zap.String("geo_precision", parseUserQueryFunc(&request, "geo_precision", 2, nil)))
		} else {
			if v < 0 {
				v = 0
			}
			if v > 12 {
				v = 12
			}
			geoPrecision = v
		}
	}

	discordID := parseUserQueryFunc(&request, "discordid", 20, discordIDPattern)
	if v := parseUserQueryFunc(&request, "discord_id", 20, discordIDPattern); v != "" {
		discordID = v
	}

	params := SessionParameters{
		node:                    pipeline.node,
		authDiscordID:           discordID,
		authPassword:            parseUserQueryFunc(&request, "password", 32, nil),
		userDisplayNameOverride: ign,

		disableEncryption: parseUserQueryFunc(&request, "disable_encryption", 5, nil) == "true",
		disableMAC:        parseUserQueryFunc(&request, "disable_mac", 5, nil) == "true",

		externalServerAddr: parseUserQueryFunc(&request, "serveraddr", 64, nil),
		geoHashPrecision:   geoPrecision,
		isVPN:              evrPipeline.ipInfoCache.IsVPN(clientIP),

		isGlobalDeveloper:    false,
		isGlobalOperator:     false,
		supportedFeatures:    parseUserQueryCommaDelimited(&request, "features", 32, featurePattern),
		requiredFeatures:     parseUserQueryCommaDelimited(&request, "requires", 32, featurePattern),
		serverTags:           parseUserQueryCommaDelimited(&request, "tags", 32, tagsPattern),
		serverGuilds:         parseUserQueryCommaDelimited(&request, "guilds", 32, guildPattern),
		serverRegions:        parseUserQueryCommaDelimited(&request, "regions", 32, regionPattern),
		relayOutgoing:        parseUserQueryFunc(&request, "verbose", 5, nil) == "true",
		debug:                parseUserQueryFunc(&request, "debug", 5, nil) == "true",
		urlParameters:        urlParams,
		lastMatchmakingError: atomic.NewError(nil),
		guildGroups:          make(map[string]*GuildGroup),
		isIGPOpen:            atomic.NewBool(false),
		loginSession:         nil,
		lobbySession:         nil,
		serverSession:        nil,
		earlyQuitConfig:      atomic.NewPointer[EarlyQuitConfig](nil),
		isGoldNameTag:        atomic.NewBool(false),
		latencyHistory:       atomic.NewPointer[LatencyHistory](nil),
	}

	ctx = context.WithValue(ctx, ctxSessionParametersKey{}, atomic.NewPointer(&params))

	for _, f := range params.requiredFeatures {
		if !slices.Contains(params.supportedFeatures, f) {
			params.supportedFeatures = append(params.supportedFeatures, f)
		}
	}
	slices.Sort(params.supportedFeatures)

	wsMessageType := websocket.TextMessage
	if format == SessionFormatProtobuf || format == SessionFormatEVR {
		wsMessageType = websocket.BinaryMessage
	}

<<<<<<< HEAD
	// Authenticate the user if a Discord ID is provided.
	if params.authDiscordID != "" {

		if userIDStr := evrPipeline.discordCache.DiscordIDToUserID(params.authDiscordID); userIDStr == "" {
			logger.Warn("Failed to get user ID by Discord ID", zap.String("discord_id", params.authDiscordID))
		} else if passwd := params.authPassword; passwd != "" {
			if len(passwd) > 32 {
				passwd = passwd[:32]
			}

			account, err := GetAccount(ctx, logger, pipeline.db, statusRegistry, uuid.FromStringOrNil(userIDStr))
			if err != nil {
				logger.Warn("Failed to get account by Discord ID", zap.Error(err))
			} else if account == nil {
				logger.Warn("Account not found by Discord ID")
			} else {
				userIDStr, err := AuthenticateUsername(ctx, logger, pipeline.db, account.User.Username, passwd)
				if err != nil {
					logger.Warn("Failed to authenticate user by Discord ID", zap.Error(err), zap.String("discord_id", params.authDiscordID))

				} else {
					// Once the user has been authenticated with a deviceID, their password will be set.

					username = account.User.Username
					userID = uuid.FromStringOrNil(userIDStr)
					params.IsWebsocketAuthenticated = true
					params.profile, err = BuildEVRProfileFromAccount(account)
					if err != nil {
						logger.Warn("Failed to build profile from account", zap.Error(err))
					}
				}
			}
		}
	}
=======
	return &sessionWS{
		logger:     sessionLogger,
		config:     config,
		id:         sessionID,
		format:     format,
		userID:     userID,
		username:   atomic.NewString(username),
		vars:       vars,
		expiry:     tokenExpiry,
		clientIP:   clientIP,
		clientPort: clientPort,
		lang:       lang,
>>>>>>> 851adf57

	return &sessionWS{
		logger:      logger,
		config:      config,
		id:          sessionID,
		format:      format,
		userID:      userID,
		username:    atomic.NewString(username),
		vars:        vars,
		expiry:      expiry,
		clientIP:    clientIP,
		clientPort:  clientPort,
		lang:        lang,
		ctx:         ctx,
		ctxCancelFn: ctxCancelFn,

		protojsonMarshaler:   protojsonMarshaler,
		protojsonUnmarshaler: protojsonUnmarshaler,

		wsMessageType:      wsMessageType,
		pingPeriodDuration: time.Duration(config.GetSocket().PingPeriodMs) * time.Millisecond,
		pongWaitDuration:   time.Duration(config.GetSocket().PongWaitMs) * time.Millisecond,
		writeWaitDuration:  time.Duration(config.GetSocket().WriteWaitMs) * time.Millisecond,

		sessionRegistry: sessionRegistry,
		statusRegistry:  statusRegistry,
		matchmaker:      matchmaker,
		tracker:         tracker,
		metrics:         metrics,
		pipeline:        pipeline,
		runtime:         runtime,
		evrPipeline:     evrPipeline,
		storageIndex:    storageIndex,

		stopped:                false,
		conn:                   conn,
		receivedMessageCounter: config.GetSocket().PingBackoffThreshold,
		pingTimer:              time.NewTimer(time.Duration(config.GetSocket().PingPeriodMs) * time.Millisecond),
		pingTimerCAS:           atomic.NewUint32(1),
		outgoingCh:             make(chan []byte, config.GetSocket().OutgoingQueueSize),
	}
}

func (s *sessionWS) Logger() *zap.Logger {
	return s.logger
}

func (s *sessionWS) ID() uuid.UUID {
	return s.id
}

func (s *sessionWS) UserID() uuid.UUID {
	return s.userID
}

func (s *sessionWS) ClientIP() string {
	return s.clientIP
}

func (s *sessionWS) ClientPort() string {
	return s.clientPort
}

func (s *sessionWS) Lang() string {
	return s.lang
}

func (s *sessionWS) Context() context.Context {
	return s.ctx
}

func (s *sessionWS) Username() string {
	return s.username.Load()
}

func (s *sessionWS) SetUsername(username string) {
	s.username.Store(username)
}

func (s *sessionWS) Vars() map[string]string {
	return s.vars
}

func (s *sessionWS) Expiry() int64 {
	return s.expiry
}

func (s *sessionWS) Consume() {
	// Fire an event for session start.
	if fn := s.runtime.EventSessionStart(); fn != nil {
		fn(s.userID.String(), s.username.Load(), s.vars, s.expiry, s.id.String(), s.clientIP, s.clientPort, s.lang, time.Now().UTC().Unix())
	}

	s.conn.SetReadLimit(s.config.GetSocket().MaxMessageSizeBytes)
	if err := s.conn.SetReadDeadline(time.Now().Add(s.pongWaitDuration)); err != nil {
		s.logger.Warn("Failed to set initial read deadline", zap.Error(err))
		go s.Close("failed to set initial read deadline", runtime.PresenceReasonDisconnect)
		return
	}
	s.conn.SetPongHandler(func(string) error {
		s.maybeResetPingTimer()
		return nil
	})

	// Start a routine to process outbound messages.
	go s.processOutgoing()

	var reason string
	var data []byte

	isDebug := s.logger.Core().Enabled(zap.DebugLevel)

IncomingLoop:
	for {

		messageType, data, err := s.conn.ReadMessage()
		if err != nil {
			// Ignore "normal" WebSocket errors.
			if !websocket.IsCloseError(err, websocket.CloseNormalClosure, websocket.CloseGoingAway, websocket.CloseNoStatusReceived) {
				// Ignore underlying connection being shut down while read is waiting for data.
				var opErr *net.OpError
				if !errors.As(err, &opErr) || opErr.Error() != net.ErrClosed.Error() {
					if s.format != SessionFormatEVR {
						// EchoVR does not cleanly close connections.
						s.logger.Debug("Error reading message from client", zap.Error(err))
					}
					reason = err.Error()
				}
			}
			break
		}
		start := time.Now()
		if messageType != s.wsMessageType {
			// Expected text but received binary, or expected binary but received text.
			// Disconnect client if it attempts to use this kind of mixed protocol mode.
			s.logger.Debug("Received unexpected WebSocket message type", zap.Int("expected", s.wsMessageType), zap.Int("actual", messageType))
			reason = "received unexpected WebSocket message type"
			break
		}

		s.receivedMessageCounter--
		if s.receivedMessageCounter <= 0 {
			s.receivedMessageCounter = s.config.GetSocket().PingBackoffThreshold
			if !s.maybeResetPingTimer() {
				// Problems resetting the ping timer indicate an error so we need to close the loop.
				reason = "error updating ping timer"
				break
			}
		}

		if s.format == SessionFormatEVR {
			// EchoVR messages do not map directly onto nakama messages.

			requests, err := evr.ParsePacket(data)
			if err != nil {
				if errors.Is(err, evr.ErrSymbolNotFound) {
					s.logger.Debug("Received unknown message", zap.Error(err))
					continue
				}
				// If the payload is malformed the client is incompatible or misbehaving, either way disconnect it now.
				s.logger.Warn("Received malformed payload", zap.Binary("data", data), zap.Error(err))
				reason = "received malformed payload"
				break
			}
			// Send to the Evr pipeline for routing/processing.

			for _, request := range requests {
				logger := s.logger.With(zap.String("request_type", fmt.Sprintf("%T", request)))
				if isDebug { // remove extra heavy reflection processing
					logger = logger.With(zap.String("request", fmt.Sprintf("%s", request)))
					logger.Debug("Received message")
				}
				if request == nil {
					continue
				}

				if !s.evrPipeline.ProcessRequestEVR(logger, s, request) {
					reason = "error processing message"
					break IncomingLoop
				}
			}
		} else {
			request := &rtapi.Envelope{}
			switch s.format {
			case SessionFormatProtobuf:
				err = proto.Unmarshal(data, request)
			case SessionFormatJson:
				fallthrough
			default:
				err = s.protojsonUnmarshaler.Unmarshal(data, request)
			}
			if err != nil {
				// If the payload is malformed the client is incompatible or misbehaving, either way disconnect it now.
				s.logger.Warn("Received malformed payload", zap.Binary("data", data))
				reason = "received malformed payload"
				break
			}

			switch request.Cid {
			case "":
				if !s.pipeline.ProcessRequest(s.logger, s, request) {
					reason = "error processing message"
					break IncomingLoop
				}
			default:
				requestLogger := s.logger.With(zap.String("cid", request.Cid))
				if !s.pipeline.ProcessRequest(requestLogger, s, request) {
					reason = "error processing message"
					break IncomingLoop
				}
			}
		}
		// Update incoming message metrics.
		s.metrics.Message(int64(len(data)), false)
		s.metrics.CustomTimer("socket_incoming_message_processing_time", nil, time.Millisecond*time.Since(start))
	}

	if reason != "" {
		// Update incoming message metrics.
		s.metrics.Message(int64(len(data)), true)
	}

	s.Close(reason, runtime.PresenceReasonDisconnect)
}

func (s *sessionWS) maybeResetPingTimer() bool {
	// If there's already a reset in progress there's no need to wait.
	if !s.pingTimerCAS.CompareAndSwap(1, 0) {
		return true
	}
	defer s.pingTimerCAS.CompareAndSwap(0, 1)

	s.Lock()
	if s.stopped {
		s.Unlock()
		return false
	}
	// CAS ensures concurrency is not a problem here.
	if !s.pingTimer.Stop() {
		select {
		case <-s.pingTimer.C:
		default:
		}
	}
	s.pingTimer.Reset(s.pingPeriodDuration)
	err := s.conn.SetReadDeadline(time.Now().Add(s.pongWaitDuration))
	s.Unlock()
	if err != nil {
		s.logger.Warn("Failed to set read deadline", zap.Error(err))
		s.Close("failed to set read deadline", runtime.PresenceReasonDisconnect)
		return false
	}
	return true
}

func (s *sessionWS) processOutgoing() {
	var reason string
	s.Lock()
	ctx := s.ctx
	s.Unlock()
OutgoingLoop:
	for {
		select {
		case <-ctx.Done():
			// Session is closing, close the outgoing process routine.
			break OutgoingLoop
		case <-s.pingTimer.C:
			// Periodically send pings.
			if msg, ok := s.pingNow(); !ok {
				// If ping fails the session will be stopped, clean up the loop.
				reason = msg
				break OutgoingLoop
			}
		case payload := <-s.outgoingCh:
			s.Lock()
			if s.stopped {
				// The connection may have stopped between the payload being queued on the outgoing channel and reaching here.
				// If that's the case then abort outgoing processing at this point and exit.
				s.Unlock()
				break OutgoingLoop
			}

			// Process the outgoing message queue.
			if err := s.conn.SetWriteDeadline(time.Now().Add(s.writeWaitDuration)); err != nil {
				s.Unlock()
				s.logger.Warn("Failed to set write deadline", zap.Error(err))
				reason = err.Error()
				break OutgoingLoop
			}
			if err := s.conn.WriteMessage(s.wsMessageType, payload); err != nil {
				s.Unlock()
				s.logger.Warn("Could not write message", zap.Error(err))
				reason = err.Error()
				break OutgoingLoop
			}
			s.Unlock()

			// Update outgoing message metrics.
			s.metrics.MessageBytesSent(int64(len(payload)))
		}
	}
	s.Close(reason, runtime.PresenceReasonDisconnect)
}

func (s *sessionWS) pingNow() (string, bool) {
	s.Lock()
	if s.stopped {
		s.Unlock()
		return "", false
	}
	if err := s.conn.SetWriteDeadline(time.Now().Add(s.writeWaitDuration)); err != nil {
		s.Unlock()
		s.logger.Warn("Could not set write deadline to ping", zap.Error(err))
		return err.Error(), false
	}
	err := s.conn.WriteMessage(websocket.PingMessage, []byte{})
	s.Unlock()
	if err != nil {
		s.logger.Warn("Could not send ping", zap.Error(err))
		return err.Error(), false
	}

	return "", true
}

func (s *sessionWS) Format() SessionFormat {
	return s.format
}

var unrequireBytes, _ = evr.Marshal(evr.NewSTcpConnectionUnrequireEvent())

func (s *sessionWS) SendEvrUnrequire(messages ...evr.Message) error {
	err := s.SendEvr(messages...)
	if err != nil {
		return err
	}
	return s.SendBytes(unrequireBytes, true)
}

// SendEvr sends a message to the client in the EchoVR format.
// TODO Transition to using streamsend for all messages.
func (s *sessionWS) SendEvr(messages ...evr.Message) error {

	isDebug := s.logger.Core().Enabled(zap.DebugLevel)
	// Send the EVR messages one at a time.
	var message evr.Message
	for _, message = range messages {
		if message == nil {
			continue
		}
		if isDebug {
			s.logger.Debug(fmt.Sprintf("Sending %T message", message), zap.String("message", fmt.Sprintf("%s", message)))
		}
		// Marshal the message.
		payload, err := evr.Marshal(message)
		if err != nil {
			s.logger.Error("Could not marshal message", zap.Error(err))
			s.Close("could not marshal message", runtime.PresenceReasonDisconnect)
		}
		// Send the message.
		if err := s.SendBytes(payload, true); err != nil {
			s.logger.Error("Could not send message", zap.Error(err))
			s.Close("could not send message", runtime.PresenceReasonDisconnect)
		}
	}

	return nil
}

func (s *sessionWS) Send(envelope *rtapi.Envelope, reliable bool) error {
	var payload []byte
	var err error
	switch s.format {
	case SessionFormatEVR:
		messages, err := ProcessOutgoing(s.logger, s, envelope)
		if err != nil {
			return fmt.Errorf("could not process outgoing message: %w", err)
		}
		return s.SendEvr(messages...)
	case SessionFormatProtobuf:
		payload, err = proto.Marshal(envelope)
	case SessionFormatJson:
		fallthrough
	default:
		if buf, err := s.protojsonMarshaler.Marshal(envelope); err == nil {
			payload = buf
		}
	}
	if err != nil {
		s.logger.Warn("Could not marshal envelope", zap.Error(err))
		return err
	}

	if s.logger.Core().Enabled(zap.DebugLevel) {
		switch envelope.Message.(type) {
		case *rtapi.Envelope_Error:
			s.logger.Debug("Sending error message", zap.Binary("payload", payload))
		default:
			s.logger.Debug(fmt.Sprintf("Sending %T message", envelope.Message), zap.Any("envelope", envelope))
		}
	}

	return s.SendBytes(payload, reliable)
}

func (s *sessionWS) SendBytes(payload []byte, reliable bool) error {
	// Attempt to queue messages and observe failures.
	select {
	case s.outgoingCh <- payload:
		return nil
	default:
		// The outgoing queue is full, likely because the remote client can't keep up.
		// Terminate the connection immediately because the only alternative that doesn't block the server is
		// to start dropping messages, which might cause unexpected behaviour.
		s.logger.Warn("Could not write message, session outgoing queue full")
		// Close in a goroutine as the method can block
		go s.Close(ErrSessionQueueFull.Error(), runtime.PresenceReasonDisconnect)
		return ErrSessionQueueFull
	}
}

func (s *sessionWS) CloseLock() {
	s.closeMu.Lock()
}

func (s *sessionWS) CloseUnlock() {
	s.closeMu.Unlock()
}

func (s *sessionWS) Close(msg string, reason runtime.PresenceReason, envelopes ...*rtapi.Envelope) {
	s.CloseLock()
	// Cancel any ongoing operations tied to this session.
	s.ctxCancelFn()
	s.CloseUnlock()

	s.Lock()
	if s.stopped {
		s.Unlock()
		return
	}
	s.stopped = true
	s.Unlock()

	isDebug := s.logger.Core().Enabled(zap.DebugLevel)
	if isDebug {
		//s.logger.Debug("Cleaning up closed client connection")
	}

	// When connection close originates internally in the session, ensure cleanup of external resources and references.
	if err := s.matchmaker.RemoveSessionAll(s.id.String()); err != nil {
		s.logger.Warn("Failed to remove all matchmaking tickets", zap.Error(err))
	}
	if isDebug {
		//s.logger.Info("Cleaned up closed connection matchmaker")
	}
	s.tracker.UntrackAll(s.id, reason)
	if isDebug {
		//s.logger.Info("Cleaned up closed connection tracker")
	}
	s.statusRegistry.UnfollowAll(s.id)
	if isDebug {
		//s.logger.Info("Cleaned up closed connection status registry")
	}
	s.sessionRegistry.Remove(s.id)
	if isDebug {
		// s.logger.Info("Cleaned up closed connection session registry")
	}

	// Clean up internals.
	s.pingTimer.Stop()

	for _, envelope := range envelopes {
		var payload []byte
		var err error
		switch s.format {
		case SessionFormatEVR:
			if s.logger.Core().Enabled(zap.DebugLevel) {
				s.logger.Warn("Blocked attempt to send protobuf message to EVR client.", zap.Any("envelope", envelope))
			}
			continue
		case SessionFormatProtobuf:
			payload, err = proto.Marshal(envelope)
		case SessionFormatJson:
			fallthrough
		default:
			if buf, err := s.protojsonMarshaler.Marshal(envelope); err == nil {
				payload = buf
			}
		}
		if err != nil {
			s.logger.Warn("Could not marshal envelope", zap.Error(err))
			continue
		}

		if isDebug {
			switch envelope.Message.(type) {
			case *rtapi.Envelope_Error:
				s.logger.Debug("Sending error message", zap.Binary("payload", payload))
			default:
				s.logger.Debug(fmt.Sprintf("Sending %T message", envelope.Message), zap.Any("envelope", envelope))
			}
		}

		s.Lock()
		if err := s.conn.SetWriteDeadline(time.Now().Add(s.writeWaitDuration)); err != nil {
			s.Unlock()
			s.logger.Warn("Failed to set write deadline", zap.Error(err))
			continue
		}
		if err := s.conn.WriteMessage(s.wsMessageType, payload); err != nil {
			s.Unlock()
			s.logger.Warn("Could not write message", zap.Error(err))
			continue
		}
		s.Unlock()
	}

	// Send close message.
	if err := s.conn.WriteControl(websocket.CloseMessage, []byte{}, time.Now().Add(s.writeWaitDuration)); err != nil {
		// This may not be possible if the socket was already fully closed by an error.
		s.logger.Debug("Could not send close message", zap.Error(err))
	}
	// Close WebSocket.
	if err := s.conn.Close(); err != nil {
		s.logger.Debug("Could not close", zap.Error(err))
	}

	s.logger.Info("Closed client connection")

	// Fire an event for session end.
	if fn := s.runtime.EventSessionEnd(); fn != nil {
		fn(s.userID.String(), s.username.Load(), s.vars, s.expiry, s.id.String(), s.clientIP, s.clientPort, s.lang, time.Now().UTC().Unix(), msg)
	}
}<|MERGE_RESOLUTION|>--- conflicted
+++ resolved
@@ -23,6 +23,10 @@
 	"regexp"
 	"slices"
 	"strconv"
+	"net/http"
+	"regexp"
+	"slices"
+	"strconv"
 	"sync"
 	"time"
 
@@ -30,6 +34,7 @@
 	"github.com/gorilla/websocket"
 	"github.com/heroiclabs/nakama-common/rtapi"
 	"github.com/heroiclabs/nakama-common/runtime"
+	"github.com/heroiclabs/nakama/v3/server/evr"
 	"github.com/heroiclabs/nakama/v3/server/evr"
 	"go.uber.org/atomic"
 	"go.uber.org/zap"
@@ -62,8 +67,32 @@
 	guildPattern       = regexp.MustCompile(`^[0-9]+$`)
 	tagsPattern        = regexp.MustCompile(`^[-.A-Za-z0-9_:]+$`)
 )
-
-<<<<<<< HEAD
+const (
+	StreamModeService = 0x10 + iota
+	StreamModeEntrant
+	StreamModeGameServer
+	StreamModeMatchmaking
+	StreamModeGuildGroup
+	StreamModeMatchmaker
+)
+
+const (
+	StreamLabelMatchService      = "matchservice"
+	StreamLabelLoginService      = "loginservice"
+	StreamLabelGameServerService = "serverservice"
+)
+
+var (
+	ErrSessionQueueFull = errors.New("session outgoing queue full")
+
+	hmdOverridePattern = regexp.MustCompile(`^[-a-zA-Z0-9_]+$`)
+	featurePattern     = regexp.MustCompile(`^[a-z0-9_]+$`)
+	discordIDPattern   = regexp.MustCompile(`^[0-9]+$`)
+	regionPattern      = regexp.MustCompile(`^[-A-Za-z0-9_]+$`)
+	guildPattern       = regexp.MustCompile(`^[0-9]+$`)
+	tagsPattern        = regexp.MustCompile(`^[-.A-Za-z0-9_:]+$`)
+)
+
 type (
 	sessionWS struct {
 		sync.Mutex
@@ -78,16 +107,28 @@
 		clientIP   string
 		clientPort string
 		lang       string
+type (
+	sessionWS struct {
+		sync.Mutex
+		logger     *zap.Logger
+		config     Config
+		id         uuid.UUID
+		format     SessionFormat
+		userID     uuid.UUID
+		username   *atomic.String
+		vars       map[string]string
+		expiry     int64
+		clientIP   string
+		clientPort string
+		lang       string
 
 		ctx         context.Context
 		ctxCancelFn context.CancelFunc
-
-		protojsonMarshaler   *protojson.MarshalOptions
-		protojsonUnmarshaler *protojson.UnmarshalOptions
-		wsMessageType        int
-		pingPeriodDuration   time.Duration
-		pongWaitDuration     time.Duration
-		writeWaitDuration    time.Duration
+		ctx         context.Context
+		ctxCancelFn context.CancelFunc
+
+func NewSessionWS(logger *zap.Logger, config Config, format SessionFormat, sessionID, userID uuid.UUID, username, tokenId string, vars map[string]string, tokenExpiry, tokenIssuedAt int64, clientIP, clientPort, lang string, protojsonMarshaler *protojson.MarshalOptions, protojsonUnmarshaler *protojson.UnmarshalOptions, conn *websocket.Conn, sessionRegistry SessionRegistry, statusRegistry StatusRegistry, matchmaker Matchmaker, tracker Tracker, metrics Metrics, pipeline *Pipeline, runtime *Runtime) Session {
+	sessionLogger := logger.With(zap.String("uid", userID.String()), zap.String("sid", sessionID.String()))
 
 		sessionRegistry SessionRegistry
 		statusRegistry  StatusRegistry
@@ -96,6 +137,13 @@
 		metrics         Metrics
 		pipeline        *Pipeline
 		runtime         *Runtime
+		sessionRegistry SessionRegistry
+		statusRegistry  StatusRegistry
+		matchmaker      Matchmaker
+		tracker         Tracker
+		metrics         Metrics
+		pipeline        *Pipeline
+		runtime         *Runtime
 
 		stopped                bool
 		conn                   *websocket.Conn
@@ -123,10 +171,39 @@
 	if username != "" {
 		logger = logger.With(zap.String("username", username))
 	}
-=======
-func NewSessionWS(logger *zap.Logger, config Config, format SessionFormat, sessionID, userID uuid.UUID, username, tokenId string, vars map[string]string, tokenExpiry, tokenIssuedAt int64, clientIP, clientPort, lang string, protojsonMarshaler *protojson.MarshalOptions, protojsonUnmarshaler *protojson.UnmarshalOptions, conn *websocket.Conn, sessionRegistry SessionRegistry, statusRegistry StatusRegistry, matchmaker Matchmaker, tracker Tracker, metrics Metrics, pipeline *Pipeline, runtime *Runtime) Session {
-	sessionLogger := logger.With(zap.String("uid", userID.String()), zap.String("sid", sessionID.String()))
->>>>>>> 851adf57
+
+	logger.Info("New WebSocket session connected", zap.String("request_uri", request.URL.Path), zap.String("query", request.URL.RawQuery), zap.Uint8("format", uint8(format)), zap.String("client_ip", clientIP), zap.String("client_port", clientPort))
+
+	// Support Cloudflare
+	if ip := request.Header.Get("CF-Connecting-IP"); ip != "" {
+		clientIP = ip
+	}
+		stopped                bool
+		conn                   *websocket.Conn
+		receivedMessageCounter int
+		pingTimer              *time.Timer
+		pingTimerCAS           *atomic.Uint32
+		outgoingCh             chan []byte
+		closeMu                sync.Mutex
+
+		storageIndex StorageIndex
+		evrPipeline  *EvrPipeline
+	}
+
+	// Keys used for storing/retrieving user information in the context of a request after authentication.
+	ctxSessionParametersKey struct{} // The Session Parameters
+	ctxLoggedInAtKey        struct{} // The time the user logged in
+)
+
+func NewSessionWS(logger *zap.Logger, config Config, format SessionFormat, sessionID, userID uuid.UUID, username string, vars map[string]string, expiry int64, clientIP, clientPort, lang string, protojsonMarshaler *protojson.MarshalOptions, protojsonUnmarshaler *protojson.UnmarshalOptions, conn *websocket.Conn, sessionRegistry SessionRegistry, statusRegistry StatusRegistry, matchmaker Matchmaker, tracker Tracker, metrics Metrics, pipeline *Pipeline, evrPipeline *EvrPipeline, runtime *Runtime, request http.Request, storageIndex StorageIndex) Session {
+	logger = logger.With(zap.String("sid", sessionID.String()))
+
+	if !userID.IsNil() {
+		logger = logger.With(zap.String("uid", userID.String()))
+	}
+	if username != "" {
+		logger = logger.With(zap.String("username", username))
+	}
 
 	logger.Info("New WebSocket session connected", zap.String("request_uri", request.URL.Path), zap.String("query", request.URL.RawQuery), zap.Uint8("format", uint8(format)), zap.String("client_ip", clientIP), zap.String("client_port", clientPort))
 
@@ -221,10 +298,10 @@
 
 	wsMessageType := websocket.TextMessage
 	if format == SessionFormatProtobuf || format == SessionFormatEVR {
+	if format == SessionFormatProtobuf || format == SessionFormatEVR {
 		wsMessageType = websocket.BinaryMessage
 	}
 
-<<<<<<< HEAD
 	// Authenticate the user if a Discord ID is provided.
 	if params.authDiscordID != "" {
 
@@ -259,7 +336,7 @@
 			}
 		}
 	}
-=======
+
 	return &sessionWS{
 		logger:     sessionLogger,
 		config:     config,
@@ -272,7 +349,38 @@
 		clientIP:   clientIP,
 		clientPort: clientPort,
 		lang:       lang,
->>>>>>> 851adf57
+
+		if userIDStr := evrPipeline.discordCache.DiscordIDToUserID(params.authDiscordID); userIDStr == "" {
+			logger.Warn("Failed to get user ID by Discord ID", zap.String("discord_id", params.authDiscordID))
+		} else if passwd := params.authPassword; passwd != "" {
+			if len(passwd) > 32 {
+				passwd = passwd[:32]
+			}
+
+			account, err := GetAccount(ctx, logger, pipeline.db, statusRegistry, uuid.FromStringOrNil(userIDStr))
+			if err != nil {
+				logger.Warn("Failed to get account by Discord ID", zap.Error(err))
+			} else if account == nil {
+				logger.Warn("Account not found by Discord ID")
+			} else {
+				userIDStr, err := AuthenticateUsername(ctx, logger, pipeline.db, account.User.Username, passwd)
+				if err != nil {
+					logger.Warn("Failed to authenticate user by Discord ID", zap.Error(err), zap.String("discord_id", params.authDiscordID))
+
+				} else {
+					// Once the user has been authenticated with a deviceID, their password will be set.
+
+					username = account.User.Username
+					userID = uuid.FromStringOrNil(userIDStr)
+					params.IsWebsocketAuthenticated = true
+					params.profile, err = BuildEVRProfileFromAccount(account)
+					if err != nil {
+						logger.Warn("Failed to build profile from account", zap.Error(err))
+					}
+				}
+			}
+		}
+	}
 
 	return &sessionWS{
 		logger:      logger,
@@ -297,6 +405,11 @@
 		pongWaitDuration:   time.Duration(config.GetSocket().PongWaitMs) * time.Millisecond,
 		writeWaitDuration:  time.Duration(config.GetSocket().WriteWaitMs) * time.Millisecond,
 
+		wsMessageType:      wsMessageType,
+		pingPeriodDuration: time.Duration(config.GetSocket().PingPeriodMs) * time.Millisecond,
+		pongWaitDuration:   time.Duration(config.GetSocket().PongWaitMs) * time.Millisecond,
+		writeWaitDuration:  time.Duration(config.GetSocket().WriteWaitMs) * time.Millisecond,
+
 		sessionRegistry: sessionRegistry,
 		statusRegistry:  statusRegistry,
 		matchmaker:      matchmaker,
@@ -306,6 +419,8 @@
 		runtime:         runtime,
 		evrPipeline:     evrPipeline,
 		storageIndex:    storageIndex,
+		evrPipeline:     evrPipeline,
+		storageIndex:    storageIndex,
 
 		stopped:                false,
 		conn:                   conn,
@@ -370,6 +485,7 @@
 	if err := s.conn.SetReadDeadline(time.Now().Add(s.pongWaitDuration)); err != nil {
 		s.logger.Warn("Failed to set initial read deadline", zap.Error(err))
 		go s.Close("failed to set initial read deadline", runtime.PresenceReasonDisconnect)
+		go s.Close("failed to set initial read deadline", runtime.PresenceReasonDisconnect)
 		return
 	}
 	s.conn.SetPongHandler(func(string) error {
@@ -385,8 +501,11 @@
 
 	isDebug := s.logger.Core().Enabled(zap.DebugLevel)
 
+	isDebug := s.logger.Core().Enabled(zap.DebugLevel)
+
 IncomingLoop:
 	for {
+
 
 		messageType, data, err := s.conn.ReadMessage()
 		if err != nil {
@@ -399,11 +518,16 @@
 						// EchoVR does not cleanly close connections.
 						s.logger.Debug("Error reading message from client", zap.Error(err))
 					}
+					if s.format != SessionFormatEVR {
+						// EchoVR does not cleanly close connections.
+						s.logger.Debug("Error reading message from client", zap.Error(err))
+					}
 					reason = err.Error()
 				}
 			}
 			break
 		}
+		start := time.Now()
 		start := time.Now()
 		if messageType != s.wsMessageType {
 			// Expected text but received binary, or expected binary but received text.
@@ -470,6 +594,53 @@
 				reason = "received malformed payload"
 				break
 			}
+		if s.format == SessionFormatEVR {
+			// EchoVR messages do not map directly onto nakama messages.
+
+			requests, err := evr.ParsePacket(data)
+			if err != nil {
+				if errors.Is(err, evr.ErrSymbolNotFound) {
+					s.logger.Debug("Received unknown message", zap.Error(err))
+					continue
+				}
+				// If the payload is malformed the client is incompatible or misbehaving, either way disconnect it now.
+				s.logger.Warn("Received malformed payload", zap.Binary("data", data), zap.Error(err))
+				reason = "received malformed payload"
+				break
+			}
+			// Send to the Evr pipeline for routing/processing.
+
+			for _, request := range requests {
+				logger := s.logger.With(zap.String("request_type", fmt.Sprintf("%T", request)))
+				if isDebug { // remove extra heavy reflection processing
+					logger = logger.With(zap.String("request", fmt.Sprintf("%s", request)))
+					logger.Debug("Received message")
+				}
+				if request == nil {
+					continue
+				}
+
+				if !s.evrPipeline.ProcessRequestEVR(logger, s, request) {
+					reason = "error processing message"
+					break IncomingLoop
+				}
+			}
+		} else {
+			request := &rtapi.Envelope{}
+			switch s.format {
+			case SessionFormatProtobuf:
+				err = proto.Unmarshal(data, request)
+			case SessionFormatJson:
+				fallthrough
+			default:
+				err = s.protojsonUnmarshaler.Unmarshal(data, request)
+			}
+			if err != nil {
+				// If the payload is malformed the client is incompatible or misbehaving, either way disconnect it now.
+				s.logger.Warn("Received malformed payload", zap.Binary("data", data))
+				reason = "received malformed payload"
+				break
+			}
 
 			switch request.Cid {
 			case "":
@@ -485,8 +656,23 @@
 				}
 			}
 		}
+			switch request.Cid {
+			case "":
+				if !s.pipeline.ProcessRequest(s.logger, s, request) {
+					reason = "error processing message"
+					break IncomingLoop
+				}
+			default:
+				requestLogger := s.logger.With(zap.String("cid", request.Cid))
+				if !s.pipeline.ProcessRequest(requestLogger, s, request) {
+					reason = "error processing message"
+					break IncomingLoop
+				}
+			}
+		}
 		// Update incoming message metrics.
 		s.metrics.Message(int64(len(data)), false)
+		s.metrics.CustomTimer("socket_incoming_message_processing_time", nil, time.Millisecond*time.Since(start))
 		s.metrics.CustomTimer("socket_incoming_message_processing_time", nil, time.Millisecond*time.Since(start))
 	}
 
@@ -533,9 +719,13 @@
 	s.Lock()
 	ctx := s.ctx
 	s.Unlock()
+	s.Lock()
+	ctx := s.ctx
+	s.Unlock()
 OutgoingLoop:
 	for {
 		select {
+		case <-ctx.Done():
 		case <-ctx.Done():
 			// Session is closing, close the outgoing process routine.
 			break OutgoingLoop
@@ -555,6 +745,7 @@
 				break OutgoingLoop
 			}
 
+
 			// Process the outgoing message queue.
 			if err := s.conn.SetWriteDeadline(time.Now().Add(s.writeWaitDuration)); err != nil {
 				s.Unlock()
@@ -642,10 +833,56 @@
 	return nil
 }
 
+var unrequireBytes, _ = evr.Marshal(evr.NewSTcpConnectionUnrequireEvent())
+
+func (s *sessionWS) SendEvrUnrequire(messages ...evr.Message) error {
+	err := s.SendEvr(messages...)
+	if err != nil {
+		return err
+	}
+	return s.SendBytes(unrequireBytes, true)
+}
+
+// SendEvr sends a message to the client in the EchoVR format.
+// TODO Transition to using streamsend for all messages.
+func (s *sessionWS) SendEvr(messages ...evr.Message) error {
+
+	isDebug := s.logger.Core().Enabled(zap.DebugLevel)
+	// Send the EVR messages one at a time.
+	var message evr.Message
+	for _, message = range messages {
+		if message == nil {
+			continue
+		}
+		if isDebug {
+			s.logger.Debug(fmt.Sprintf("Sending %T message", message), zap.String("message", fmt.Sprintf("%s", message)))
+		}
+		// Marshal the message.
+		payload, err := evr.Marshal(message)
+		if err != nil {
+			s.logger.Error("Could not marshal message", zap.Error(err))
+			s.Close("could not marshal message", runtime.PresenceReasonDisconnect)
+		}
+		// Send the message.
+		if err := s.SendBytes(payload, true); err != nil {
+			s.logger.Error("Could not send message", zap.Error(err))
+			s.Close("could not send message", runtime.PresenceReasonDisconnect)
+		}
+	}
+
+	return nil
+}
+
 func (s *sessionWS) Send(envelope *rtapi.Envelope, reliable bool) error {
 	var payload []byte
 	var err error
 	switch s.format {
+	case SessionFormatEVR:
+		messages, err := ProcessOutgoing(s.logger, s, envelope)
+		if err != nil {
+			return fmt.Errorf("could not process outgoing message: %w", err)
+		}
+		return s.SendEvr(messages...)
 	case SessionFormatEVR:
 		messages, err := ProcessOutgoing(s.logger, s, envelope)
 		if err != nil {
@@ -719,6 +956,9 @@
 	isDebug := s.logger.Core().Enabled(zap.DebugLevel)
 	if isDebug {
 		//s.logger.Debug("Cleaning up closed client connection")
+	isDebug := s.logger.Core().Enabled(zap.DebugLevel)
+	if isDebug {
+		//s.logger.Debug("Cleaning up closed client connection")
 	}
 
 	// When connection close originates internally in the session, ensure cleanup of external resources and references.
@@ -727,16 +967,24 @@
 	}
 	if isDebug {
 		//s.logger.Info("Cleaned up closed connection matchmaker")
+	if isDebug {
+		//s.logger.Info("Cleaned up closed connection matchmaker")
 	}
 	s.tracker.UntrackAll(s.id, reason)
 	if isDebug {
 		//s.logger.Info("Cleaned up closed connection tracker")
+	if isDebug {
+		//s.logger.Info("Cleaned up closed connection tracker")
 	}
 	s.statusRegistry.UnfollowAll(s.id)
 	if isDebug {
 		//s.logger.Info("Cleaned up closed connection status registry")
+	if isDebug {
+		//s.logger.Info("Cleaned up closed connection status registry")
 	}
 	s.sessionRegistry.Remove(s.id)
+	if isDebug {
+		// s.logger.Info("Cleaned up closed connection session registry")
 	if isDebug {
 		// s.logger.Info("Cleaned up closed connection session registry")
 	}
@@ -748,6 +996,11 @@
 		var payload []byte
 		var err error
 		switch s.format {
+		case SessionFormatEVR:
+			if s.logger.Core().Enabled(zap.DebugLevel) {
+				s.logger.Warn("Blocked attempt to send protobuf message to EVR client.", zap.Any("envelope", envelope))
+			}
+			continue
 		case SessionFormatEVR:
 			if s.logger.Core().Enabled(zap.DebugLevel) {
 				s.logger.Warn("Blocked attempt to send protobuf message to EVR client.", zap.Any("envelope", envelope))
@@ -768,6 +1021,7 @@
 		}
 
 		if isDebug {
+		if isDebug {
 			switch envelope.Message.(type) {
 			case *rtapi.Envelope_Error:
 				s.logger.Debug("Sending error message", zap.Binary("payload", payload))
