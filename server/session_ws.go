--- conflicted
+++ resolved
@@ -34,7 +34,6 @@
 	"google.golang.org/protobuf/proto"
 )
 
-<<<<<<< HEAD
 const (
 	StreamModeEvr = 0x10
 )
@@ -74,7 +73,7 @@
 		writeWaitDuration    time.Duration
 
 		sessionRegistry SessionRegistry
-		statusRegistry  *StatusRegistry
+		statusRegistry  StatusRegistry
 		matchmaker      Matchmaker
 		tracker         Tracker
 		metrics         Metrics
@@ -87,6 +86,7 @@
 		pingTimer              *time.Timer
 		pingTimerCAS           *atomic.Uint32
 		outgoingCh             chan []byte
+		closeMu                sync.Mutex
 
 		storageIndex StorageIndex
 		evrPipeline  *EvrPipeline
@@ -105,55 +105,8 @@
 	//ctxMatchmakingQueryKey         struct{} // The Matchmaking query from the urlparam
 	//ctxMatchmakingGuildPriorityKey struct{} // The Matchmaking guild priority from the urlparam
 )
-=======
-var ErrSessionQueueFull = errors.New("session outgoing queue full")
-
-type sessionWS struct {
-	sync.Mutex
-	logger     *zap.Logger
-	config     Config
-	id         uuid.UUID
-	format     SessionFormat
-	userID     uuid.UUID
-	username   *atomic.String
-	vars       map[string]string
-	expiry     int64
-	clientIP   string
-	clientPort string
-	lang       string
-
-	ctx         context.Context
-	ctxCancelFn context.CancelFunc
-
-	protojsonMarshaler   *protojson.MarshalOptions
-	protojsonUnmarshaler *protojson.UnmarshalOptions
-	wsMessageType        int
-	pingPeriodDuration   time.Duration
-	pongWaitDuration     time.Duration
-	writeWaitDuration    time.Duration
-
-	sessionRegistry SessionRegistry
-	statusRegistry  StatusRegistry
-	matchmaker      Matchmaker
-	tracker         Tracker
-	metrics         Metrics
-	pipeline        *Pipeline
-	runtime         *Runtime
-
-	stopped                bool
-	conn                   *websocket.Conn
-	receivedMessageCounter int
-	pingTimer              *time.Timer
-	pingTimerCAS           *atomic.Uint32
-	outgoingCh             chan []byte
-	closeMu                sync.Mutex
-}
-
-func NewSessionWS(logger *zap.Logger, config Config, format SessionFormat, sessionID, userID uuid.UUID, username string, vars map[string]string, expiry int64, clientIP, clientPort, lang string, protojsonMarshaler *protojson.MarshalOptions, protojsonUnmarshaler *protojson.UnmarshalOptions, conn *websocket.Conn, sessionRegistry SessionRegistry, statusRegistry StatusRegistry, matchmaker Matchmaker, tracker Tracker, metrics Metrics, pipeline *Pipeline, runtime *Runtime) Session {
-	sessionLogger := logger.With(zap.String("uid", userID.String()), zap.String("sid", sessionID.String()))
->>>>>>> db374f96
-
-func NewSessionWS(logger *zap.Logger, config Config, format SessionFormat, sessionID, userID uuid.UUID, username string, vars map[string]string, expiry int64, clientIP, clientPort, lang string, protojsonMarshaler *protojson.MarshalOptions, protojsonUnmarshaler *protojson.UnmarshalOptions, conn *websocket.Conn, sessionRegistry SessionRegistry, statusRegistry *StatusRegistry, matchmaker Matchmaker, tracker Tracker, metrics Metrics, pipeline *Pipeline, evrPipeline *EvrPipeline, runtime *Runtime, request http.Request, storageIndex StorageIndex) Session {
+
+func NewSessionWS(logger *zap.Logger, config Config, format SessionFormat, sessionID, userID uuid.UUID, username string, vars map[string]string, expiry int64, clientIP, clientPort, lang string, protojsonMarshaler *protojson.MarshalOptions, protojsonUnmarshaler *protojson.UnmarshalOptions, conn *websocket.Conn, sessionRegistry SessionRegistry, statusRegistry StatusRegistry, matchmaker Matchmaker, tracker Tracker, metrics Metrics, pipeline *Pipeline, evrPipeline *EvrPipeline, runtime *Runtime, request http.Request, storageIndex StorageIndex) Session {
 	sessionLogger := logger.With(zap.String("sid", sessionID.String()))
 
 	if userID != uuid.Nil {
@@ -307,7 +260,7 @@
 			Stream: PresenceStream{Mode: StreamModeStatus, Subject: s.userID},
 			Meta:   PresenceMeta{Format: s.format, Username: username, Status: ""},
 		},
-	}, s.userID, true)
+	}, s.userID)
 
 	return nil
 }
@@ -350,7 +303,7 @@
 			Stream: PresenceStream{Mode: StreamModeEvr, Subject: s.id, Subcontext: svcBroadcasterID},
 			Meta:   PresenceMeta{Format: s.format, Username: s.username.String(), Hidden: true},
 		},
-	}, s.userID, true)
+	}, s.userID)
 
 	return nil
 }
